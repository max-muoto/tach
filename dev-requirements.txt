--- conflicted
+++ resolved
@@ -1,3 +1,5 @@
+# Setup
+pip==24.0
 # Code Quality
 pyright==1.1.364
 ruff==0.4.1
@@ -11,14 +13,9 @@
 coverage==7.5.0
 # Docs
 mkdocs-material==9.5.18
-<<<<<<< HEAD
 # Rust
 maturin==1.5.1
 # LSP
 pygls==1.3.1
 nox==2024.4.15
-packaging==24.0
-=======
-maturin==1.5.1
-pip==24.0
->>>>>>> 1f136bd8
+pip==24.0