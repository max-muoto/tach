--- conflicted
+++ resolved
@@ -1,10 +1,6 @@
 # Configuration
 
-<<<<<<< HEAD
-Running `tach init` will create the files below, but you will likely want to configure them further.
-=======
 Running `tach init` will create the files below. You will likely want to configure them further.
->>>>>>> 9fb9a045
 The configuration fields are described on this page.
 
 
