--- conflicted
+++ resolved
@@ -254,11 +254,7 @@
 ```yaml
 repos:
   - repo: https://github.com/gauge-sh/tach-pre-commit
-<<<<<<< HEAD
-    rev: v0.14a3 # change this to the latest tag!
-=======
     rev: v0.15.0 # change this to the latest tag!
->>>>>>> 12062742
     hooks:
       - id: tach
 ```
