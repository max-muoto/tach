--- conflicted
+++ resolved
@@ -127,13 +127,8 @@
 
 def modguard_show(args: argparse.Namespace, exclude_paths: Optional[list[str]] = None):
     try:
-<<<<<<< HEAD
         bt = build_boundary_trie(args.path, exclude_paths=exclude_paths)
-        show(bt, write_file=args.write)
-=======
-        bt = build_boundary_trie(shared_args.path)
         _, pretty_result = show(bt, write_file=args.write)
->>>>>>> 24cd43f0
     except Exception as e:
         stop_spinner()
         print(str(e))
@@ -145,13 +140,9 @@
 
 def modguard_init(args: argparse.Namespace, exclude_paths: Optional[list[str]] = None):
     try:
-<<<<<<< HEAD
-        init_project(args.path, exclude_paths=exclude_paths)
-=======
         warnings = init_project(
-            shared_args.path, exclude_paths=shared_args.exclude_paths
+            args.path, exclude_paths=exclude_paths
         )
->>>>>>> 24cd43f0
     except Exception as e:
         stop_spinner()
         print(str(e))
@@ -164,29 +155,20 @@
 
 
 def main() -> None:
-<<<<<<< HEAD
     args = parse_arguments(sys.argv[1:])
     exclude_paths = args.exclude.split(",") if args.exclude else None
     if args.command == "init":
+        start_spinner("Initializing...")
         modguard_init(args, exclude_paths)
     elif args.command == "check":
+        start_spinner("Scanning...")
         modguard_check(args, exclude_paths)
     elif args.command == "show":
+        start_spinner("Scanning...")
         modguard_show(args, exclude_paths)
     else:
         print("Unrecognized command")
         exit(1)
-=======
-    if len(sys.argv) > 1 and sys.argv[1] == "init":
-        start_spinner("Initializing...")
-        modguard_init(parse_init_arguments(sys.argv[2:]))
-    elif len(sys.argv) > 1 and sys.argv[1] == "show":
-        start_spinner("Scanning...")
-        modguard_show(parse_show_arguments(sys.argv[2:]))
-    else:
-        start_spinner("Scanning...")
-        modguard(parse_base_arguments(sys.argv[1:]))
->>>>>>> 24cd43f0
 
 
 if __name__ == "__main__":
