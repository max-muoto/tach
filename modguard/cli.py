import argparse
import os
import sys
from modguard.check import check, ErrorInfo


class BCOLORS:
    HEADER = "\033[95m"
    OKBLUE = "\033[94m"
    OKCYAN = "\033[96m"
    OKGREEN = "\033[92m"
    WARNING = "\033[93m"
    FAIL = "\033[91m"
    ENDC = "\033[0m"
    BOLD = "\033[1m"
    UNDERLINE = "\033[4m"


parser = argparse.ArgumentParser(
    prog="modguard",
    description="Verify module boundaries are correctly implemented.",
    epilog="Make sure modguard is run from the root of your repo that a directory is being specified. For example: `modguard .`",
)

parser.add_argument(
    "path",
    type=str,
    help="The path of the root of your project that contains all defined boundaries.",
)
parser.add_argument(
    "-e",
    "--exclude",
    required=False,
    type=str,
    metavar="path,path,...",
    help="Comma separated path list to exclude. tests/,ci/,etc.",
)


def print_errors(error_list: list[ErrorInfo]) -> None:
    sorted_results = sorted(error_list, key=lambda e: e.location)
    for error in sorted_results:
        print(f"❌ {BCOLORS.FAIL}{error.location}{BCOLORS.WARNING}: {error.message}")


def print_invalid_path(path: str) -> None:
    print(
        f"{BCOLORS.FAIL} {path} is not a valid directory. Provide the path of the root of your project."
    )


def print_invalid_exclude(path: str) -> None:
    print(
        f"{BCOLORS.FAIL} {path} is not a valid dir or file. Make sure the exclude list is comma separated and valid."
    )


def execute():
    args: argparse.Namespace = parser.parse_args()
    path = args.path
    if not os.path.isdir(path):
        print_invalid_path(path)
        sys.exit(1)
    exclude_paths = args.exclude
    if exclude_paths:
        has_error = False
        for exclude_path in exclude_paths.split(","):
            if  exclude_path and not os.path.isdir(exclude_path) and not os.path.isfile(exclude_path):
                has_error = True
                print_invalid_exclude(exclude_path)
        if has_error:
<<<<<<< HEAD
            sys.exit(1)
    result: list[ErrorInfo] = check(path)
=======
            return
    result: list[ErrorInfo] = check(path, exclude_paths=exclude_paths)
>>>>>>> e31ae738
    if result:
        print_errors(result)
        sys.exit(1)
    print(f"✅ {BCOLORS.OKGREEN}All modules safely guarded!")
    sys.exit(0)<|MERGE_RESOLUTION|>--- conflicted
+++ resolved
@@ -69,13 +69,8 @@
                 has_error = True
                 print_invalid_exclude(exclude_path)
         if has_error:
-<<<<<<< HEAD
             sys.exit(1)
-    result: list[ErrorInfo] = check(path)
-=======
-            return
     result: list[ErrorInfo] = check(path, exclude_paths=exclude_paths)
->>>>>>> e31ae738
     if result:
         print_errors(result)
         sys.exit(1)
