from __future__ import annotations

import argparse
import io
import os
import sys
from dataclasses import dataclass
from enum import Enum
from functools import lru_cache
from pathlib import Path
from typing import IO, TYPE_CHECKING, Any

from tach import __version__, cache
from tach import filesystem as fs
from tach.check import BoundaryError, check
from tach.colors import BCOLORS
from tach.constants import CONFIG_FILE_NAME, TOOL_NAME
from tach.core import ProjectConfig
from tach.errors import TachError
from tach.extension import (
    check_computation_cache,
    create_computation_cache_key,
    update_computation_cache,
)
from tach.filesystem import install_pre_commit
from tach.logging import LogDataModel, logger
from tach.mod import mod_edit_interactive
from tach.parsing import parse_project_config
from tach.report import report
from tach.show import generate_show_url
from tach.sync import prune_dependency_constraints, sync_project
from tach.test import run_affected_tests

if TYPE_CHECKING:
    from tach.core import UnusedDependencies


class TerminalEnvironment(Enum):
    UNKNOWN = 1
    JETBRAINS = 2
    VSCODE = 3


@lru_cache
def detect_environment() -> TerminalEnvironment:
    if "jetbrains" in os.environ.get("TERMINAL_EMULATOR", "").lower():
        return TerminalEnvironment.JETBRAINS
    elif "vscode" in os.environ.get("TERM_PROGRAM", "").lower():
        return TerminalEnvironment.VSCODE
    return TerminalEnvironment.UNKNOWN


def create_clickable_link(
    file_path: Path, display_path: Path | None = None, line: int | None = None
) -> str:
    terminal_env = detect_environment()
    abs_path = file_path.resolve()

    if terminal_env == TerminalEnvironment.JETBRAINS:
        link = f"file://{abs_path}:{line}" if line is not None else f"file://{abs_path}"
    elif terminal_env == TerminalEnvironment.VSCODE:
        link = (
            f"vscode://file/{abs_path}:{line}"
            if line is not None
            else f"vscode://file/{abs_path}"
        )
    else:
        # For generic terminals, use a standard file link
        link = f"file://{abs_path}"

    # ANSI escape codes for clickable link
    if line:
        # Show the line number if we have it
        display_file_path = f"{display_path or file_path}[L{line}]"
    else:
        display_file_path = str(display_path) if display_path else str(file_path)
    clickable_link = f"\033]8;;{link}\033\\{display_file_path}\033]8;;\033\\"
    return clickable_link


def build_error_message(error: BoundaryError, source_root: Path) -> str:
    error_location = create_clickable_link(
        source_root / error.file_path,
        display_path=error.file_path,
        line=error.line_number,
    )
    error_template = f"❌ {BCOLORS.FAIL}{error_location}{BCOLORS.ENDC}{BCOLORS.WARNING}: {{message}} {BCOLORS.ENDC}"
    error_info = error.error_info
    if error_info.exception_message:
        return error_template.format(message=error_info.exception_message)
    elif not error_info.is_dependency_error:
        return error_template.format(message="Unexpected error")

    message = (
        f"Cannot import '{error.import_mod_path}'. "
        f"Tag '{error_info.source_module}' cannot depend on '{error_info.invalid_module}'."
    )

    return error_template.format(message=message)


def print_warnings(warning_list: list[str]) -> None:
    for warning in warning_list:
        print(f"{BCOLORS.WARNING}{warning}{BCOLORS.ENDC}", file=sys.stderr)


def print_errors(error_list: list[BoundaryError], source_root: Path) -> None:
    if not error_list:
        return
    sorted_results = sorted(error_list, key=lambda e: e.file_path)
    for error in sorted_results:
        print(
            build_error_message(error, source_root=source_root),
            file=sys.stderr,
        )
    print(
        f"{BCOLORS.WARNING}\nIf you intended to add a new dependency, run 'tach sync' to update your module configuration."
        f"\nOtherwise, remove any disallowed imports and consider refactoring.\n{BCOLORS.ENDC}"
    )


def print_unused_dependencies(
    all_unused_dependencies: list[UnusedDependencies],
) -> None:
    constraint_messages = "\n".join(
        f"\t{BCOLORS.WARNING}'{unused_dependencies.path}' does not depend on: {unused_dependencies.dependencies}{BCOLORS.ENDC}"
        for unused_dependencies in all_unused_dependencies
    )
    print(
        f"❌ {BCOLORS.FAIL}Found unused dependencies: {BCOLORS.ENDC}\n"
        + constraint_messages
    )
    print(
        f"{BCOLORS.WARNING}\nRemove the unused dependencies from tach.yml, "
        f"or consider running 'tach sync --prune' to update module configuration and "
        f"eliminate all unused dependencies.\n{BCOLORS.ENDC}"
    )


def print_no_config_yml() -> None:
    print(
        f"{BCOLORS.FAIL} {CONFIG_FILE_NAME}.(yml|yaml) not found{BCOLORS.ENDC}",
        file=sys.stderr,
    )


def add_base_arguments(parser: argparse.ArgumentParser) -> None:
    parser.add_argument(
        "-e",
        "--exclude",
        required=False,
        type=str,
        metavar="file_or_path,...",
        help="Comma separated path list to exclude. tests/, ci/, etc.",
    )


def build_parser() -> argparse.ArgumentParser:
    parser = argparse.ArgumentParser(
        prog="tach",
        add_help=True,
        epilog="Make sure tach is run from the root of your Python project,"
        " and `tach.yml` is present",
    )
    parser.add_argument("--version", action="version", version=f"tach {__version__}")

    subparsers = parser.add_subparsers(title="commands", dest="command")
    mod_parser = subparsers.add_parser(
        "mod",
        prog="tach mod",
        help="Configure module boundaries interactively",
        description="Configure module boundaries interactively",
    )
    mod_parser.add_argument(
        "-d",
        "--depth",
        type=int,
        nargs="?",
        default=None,
        help="The number of child directories to expand from the root",
    )
    add_base_arguments(mod_parser)
    check_parser = subparsers.add_parser(
        "check",
        prog="tach check",
        help="Check existing boundaries against your dependencies and module interfaces",
        description="Check existing boundaries against your dependencies and module interfaces",
    )
    check_parser.add_argument(
        "--exact",
        action="store_true",
        help="Raise errors if any dependency constraints are unused.",
    )
    add_base_arguments(check_parser)
    sync_parser = subparsers.add_parser(
        "sync",
        prog="tach sync",
        help="Sync constraints with actual dependencies in your project.",
        description="Sync constraints with actual dependencies in your project.",
    )
    sync_parser.add_argument(
        "--prune",
        action="store_true",
        help="Prune all existing constraints and re-sync dependencies.",
    )
    add_base_arguments(sync_parser)
    report_parser = subparsers.add_parser(
        "report",
        prog="tach report",
        help="Create a report of dependencies and usages of the given filepath or directory.",
        description="Create a report of dependencies and usages of the given filepath or directory.",
    )
    report_parser.add_argument(
        "path", help="The filepath or directory path used to generate the report."
    )
    subparsers.add_parser(
        "show",
        prog="tach show",
        help="Visualize the dependency graph of your project on the web.",
        description="Visualize the dependency graph of your project on the web.",
    )
    install_parser = subparsers.add_parser(
        "install",
        prog="tach install",
        help="Install tach into your workflow (e.g. as a pre-commit hook)",
        description="Install tach into your workflow (e.g. as a pre-commit hook)",
    )
    install_parser.add_argument(
        "target",
        choices=InstallTarget.choices(),
        help="What kind of installation to perform (e.g. pre-commit)",
    )
    add_base_arguments(report_parser)
    subparsers.add_parser(
        "test",
        prog="tach test",
        help="Run tests on modules impacted by the current changes.",
        description="Run tests on modules impacted by the current changes.",
    )
    return parser


def parse_arguments(
    args: list[str],
) -> tuple[argparse.Namespace, argparse.ArgumentParser]:
    parser = build_parser()
    parsed_args = parser.parse_args(args)
    return parsed_args, parser


@dataclass
class CachedOutput:
    key: str
    stdout: str = ""
    stderr: str = ""
    exit_code: int | None = None

    @property
    def exists(self) -> bool:
        return self.exit_code is not None


def check_cache_for_action(
    project_root: Path, project_config: ProjectConfig, action: str
) -> CachedOutput:
    cache_key = create_computation_cache_key(
        project_root=str(project_root),
        action=action,
        py_interpreter_version=f"{sys.version_info.major}.{sys.version_info.minor}.{sys.version_info.micro}",
        file_dependencies=project_config.cache.file_dependencies,
        env_dependencies=project_config.cache.env_dependencies,
        backend=project_config.cache.backend,
    )
    cache_result = check_computation_cache(
        project_root=str(project_root), cache_key=cache_key
    )
    if cache_result:
        return CachedOutput(
            key=cache_key,
            stdout=cache_result[0],
            stderr=cache_result[1],
            exit_code=cache_result[2],
        )
    return CachedOutput(key=cache_key)


class TeeStream:
    def __init__(self, *streams: IO[Any]):
        if not streams:
            raise ValueError("TeeStream requires at least one stream")
        self.streams = streams

    def write(self, data: Any):
        for stream in self.streams:
            stream.write(data)

    def flush(self):
        for stream in self.streams:
            stream.flush()

    def __getattr__(self, name: str):
        # Hack: Proxy attribute access to the first stream
        return getattr(self.streams[0], name)


class Tee:
    def __init__(self):
        self.stdout_capture = io.StringIO()
        self.stderr_capture = io.StringIO()
        self.original_stdout: Any = None
        self.original_stderr: Any = None

    def __enter__(self):
        self.original_stdout = sys.stdout
        self.original_stderr = sys.stderr

        sys.stdout = TeeStream(sys.stdout, self.stdout_capture)
        sys.stderr = TeeStream(sys.stderr, self.stderr_capture)

        return self

    def __exit__(self, exc_type: Any, exc_value: Any, traceback: Any):
        sys.stdout = self.original_stdout
        sys.stderr = self.original_stderr

    @property
    def stdout(self) -> str:
        return self.stdout_capture.getvalue()

    @property
    def stderr(self) -> str:
        return self.stderr_capture.getvalue()


def tach_check(
    project_root: Path,
    exact: bool = False,
    exclude_paths: list[str] | None = None,
):
    logger.info(
        "tach check called",
        extra={
            "data": LogDataModel(
                function="tach_check",
                parameters={"exact": exact},
            ),
        },
    )
    try:
        project_config = parse_project_config(project_root)
        if project_config is None:
            print_no_config_yml()
            sys.exit(1)

        exact |= project_config.exact

        check_result = check(
            project_root=project_root,
            project_config=project_config,
            exclude_paths=exclude_paths,
        )
        if check_result.warnings:
            print_warnings(check_result.warnings)

        exit_code = 0

        if check_result.errors:
            print_errors(
                check_result.errors,
                source_root=project_root / project_config.source_root,
            )
            exit_code = 1

        # If we're checking in strict mode, we want to verify that pruning constraints has no effect
        if exact:
            pruned_config = prune_dependency_constraints(
                project_root=project_root,
                project_config=project_config,
                exclude_paths=exclude_paths,
            )
            unused_dependencies = pruned_config.compare_dependencies(project_config)
            if unused_dependencies:
                print_unused_dependencies(unused_dependencies)
                exit_code = 1
    except Exception as e:
        print(str(e))
        sys.exit(1)

    if exit_code == 0:
        print(f"✅ {BCOLORS.OKGREEN}All module dependencies validated!{BCOLORS.ENDC}")
    sys.exit(exit_code)


def tach_mod(
    project_root: Path, depth: int | None = 1, exclude_paths: list[str] | None = None
):
    logger.info(
        "tach mod called",
        extra={
            "data": LogDataModel(
                function="tach_mod",
                parameters={"depth": depth},
            ),
        },
    )
    try:
        project_config = parse_project_config(root=project_root) or ProjectConfig()
        saved_changes, warnings = mod_edit_interactive(
            project_root=project_root, project_config=project_config, depth=depth
        )
    except Exception as e:
        print(str(e))
        sys.exit(1)

    if warnings:
        print("\n".join(warnings))
    if saved_changes:
        print(
            f"✅ {BCOLORS.OKGREEN}Set modules! You may want to run '{TOOL_NAME} sync' "
            f"to automatically set boundaries.{BCOLORS.ENDC}"
        )
    sys.exit(0)


def tach_sync(
    project_root: Path, prune: bool = False, exclude_paths: list[str] | None = None
):
    logger.info(
        "tach sync called",
        extra={
            "data": LogDataModel(
                function="tach_sync",
                parameters={"prune": prune},
            ),
        },
    )
    try:
        project_config = parse_project_config(root=project_root)
        if project_config is None:
            print_no_config_yml()
            sys.exit(1)

        if exclude_paths is not None and project_config.exclude is not None:
            exclude_paths.extend(project_config.exclude)
        else:
            exclude_paths = project_config.exclude

        sync_project(
            project_root=project_root,
            project_config=project_config,
            prune=prune,
            exclude_paths=exclude_paths,
        )
    except Exception as e:
        print(str(e))
        sys.exit(1)

    print(f"✅ {BCOLORS.OKGREEN}Synced dependencies.{BCOLORS.ENDC}")
    sys.exit(0)


class InstallTarget(Enum):
    PRE_COMMIT = "pre-commit"

    @classmethod
    def choices(cls) -> list[str]:
        return [item.value for item in cls]


def tach_install(project_root: Path, target: InstallTarget) -> None:
    logger.info(
        "tach install called",
        extra={
            "data": LogDataModel(
                function="tach_install",
            ),
        },
    )
    try:
        if target == InstallTarget.PRE_COMMIT:
            installed, warning = install_pre_commit(project_root=project_root)
        else:
            raise NotImplementedError(f"Target {target} is not supported by 'install'.")
    except Exception as e:
        print(str(e))
        sys.exit(1)

    if installed:
        print(
            f"✅ {BCOLORS.OKGREEN}Pre-commit hook installed to '.git/hooks/pre-commit'.{BCOLORS.ENDC}"
        )
        sys.exit(0)
    else:
        print(
            f"{BCOLORS.WARNING}Pre-commit hook could not be installed: {warning} {BCOLORS.ENDC}"
        )
        sys.exit(1)


def tach_report(project_root: Path, path: str, exclude_paths: list[str] | None = None):
    logger.info(
        "tach report called",
        extra={
            "data": LogDataModel(
                function="tach_report",
            ),
        },
    )
    project_config = parse_project_config(root=project_root)
    if project_config is None:
        print_no_config_yml()
        sys.exit(1)

    report_path = Path(path)
    try:
        print(
            report(
                project_root,
                report_path,
                project_config=project_config,
                exclude_paths=exclude_paths,
            )
        )
        sys.exit(0)
    except TachError as e:
        print(f"Report failed: {e}")
        sys.exit(1)


<<<<<<< HEAD
def tach_test(project_root: Path):
    logger.info(
        "tach test called",
        extra={
            "data": LogDataModel(
                function="tach_test",
=======
def tach_show(project_root: Path):
    logger.info(
        "tach show called",
        extra={
            "data": LogDataModel(
                function="tach_show",
>>>>>>> 7cf7cd58
            ),
        },
    )
    project_config = parse_project_config(root=project_root)
    if project_config is None:
        print_no_config_yml()
        sys.exit(1)
<<<<<<< HEAD

    try:
        cached_output = check_cache_for_action(
            project_root, project_config, "tach-test"
        )
        if cached_output.exists:
            print(
                f"{BCOLORS.OKGREEN}============ Cached results found!  ============{BCOLORS.ENDC}"
            )
            print(cached_output.stdout, end=None)
            print(cached_output.stderr, end=None, file=sys.stderr)
            print(
                f"{BCOLORS.OKGREEN}============ END Cached results  ============{BCOLORS.ENDC}"
            )
            sys.exit(cached_output.exit_code)

        with Tee() as captured:
            exit_code = run_affected_tests(
                project_root=project_root, project_config=project_config
            )

        update_computation_cache(
            str(project_root),
            cache_key=cached_output.key,
            value=(captured.stdout, captured.stderr, exit_code),
        )
        sys.exit(exit_code)
    except TachError as e:
        print(f"Report failed: {e}")
=======
    try:
        result = generate_show_url(project_config)
        if result:
            print("View your dependency graph here:")
            print(result)
            sys.exit(0)
        else:
            sys.exit(1)
    except TachError as e:
        print(f"Show failed: {e}")
>>>>>>> 7cf7cd58
        sys.exit(1)


def main() -> None:
    args, parser = parse_arguments(sys.argv[1:])
    project_root = fs.find_project_config_root() or Path.cwd()

    latest_version = cache.get_latest_version()
    if latest_version and latest_version != __version__:
        print(
            f"{BCOLORS.WARNING}WARNING: there is a new tach version available"
            f" ({__version__} -> {latest_version}). Upgrade to remove this warning.{BCOLORS.ENDC}"
        )

    # TODO: rename throughout to 'exclude_patterns' to indicate that these are regex patterns
    exclude_paths = args.exclude.split(",") if getattr(args, "exclude", None) else None

    if args.command == "mod":
        tach_mod(
            project_root=project_root, depth=args.depth, exclude_paths=exclude_paths
        )
    elif args.command == "sync":
        tach_sync(
            project_root=project_root, prune=args.prune, exclude_paths=exclude_paths
        )
    elif args.command == "check":
        tach_check(
            project_root=project_root, exact=args.exact, exclude_paths=exclude_paths
        )
    elif args.command == "install":
        try:
            install_target = InstallTarget(args.target)
        except ValueError:
            print(f"{args.target} is not a valid installation target.")
            sys.exit(1)
        tach_install(project_root=project_root, target=install_target)
    elif args.command == "report":
        tach_report(
            project_root=project_root, path=args.path, exclude_paths=exclude_paths
        )
<<<<<<< HEAD
    elif args.command == "test":
        tach_test(project_root=project_root)
=======
    elif args.command == "show":
        tach_show(project_root=project_root)
>>>>>>> 7cf7cd58
    else:
        print("Unrecognized command")
        parser.print_help()
        exit(1)


__all__ = ["main"]<|MERGE_RESOLUTION|>--- conflicted
+++ resolved
@@ -527,21 +527,40 @@
         sys.exit(1)
 
 
-<<<<<<< HEAD
+def tach_show(project_root: Path):
+    logger.info(
+        "tach show called",
+        extra={
+            "data": LogDataModel(
+                function="tach_show",
+            ),
+        },
+    )
+
+    project_config = parse_project_config(root=project_root)
+    if project_config is None:
+        print_no_config_yml()
+        sys.exit(1)
+
+    try:
+        result = generate_show_url(project_config)
+        if result:
+            print("View your dependency graph here:")
+            print(result)
+            sys.exit(0)
+        else:
+            sys.exit(1)
+    except TachError as e:
+        print(f"Show failed: {e}")
+        sys.exit(1)
+
+
 def tach_test(project_root: Path):
     logger.info(
         "tach test called",
         extra={
             "data": LogDataModel(
                 function="tach_test",
-=======
-def tach_show(project_root: Path):
-    logger.info(
-        "tach show called",
-        extra={
-            "data": LogDataModel(
-                function="tach_show",
->>>>>>> 7cf7cd58
             ),
         },
     )
@@ -549,7 +568,6 @@
     if project_config is None:
         print_no_config_yml()
         sys.exit(1)
-<<<<<<< HEAD
 
     try:
         cached_output = check_cache_for_action(
@@ -579,18 +597,6 @@
         sys.exit(exit_code)
     except TachError as e:
         print(f"Report failed: {e}")
-=======
-    try:
-        result = generate_show_url(project_config)
-        if result:
-            print("View your dependency graph here:")
-            print(result)
-            sys.exit(0)
-        else:
-            sys.exit(1)
-    except TachError as e:
-        print(f"Show failed: {e}")
->>>>>>> 7cf7cd58
         sys.exit(1)
 
 
@@ -631,13 +637,10 @@
         tach_report(
             project_root=project_root, path=args.path, exclude_paths=exclude_paths
         )
-<<<<<<< HEAD
     elif args.command == "test":
         tach_test(project_root=project_root)
-=======
     elif args.command == "show":
         tach_show(project_root=project_root)
->>>>>>> 7cf7cd58
     else:
         print("Unrecognized command")
         parser.print_help()
