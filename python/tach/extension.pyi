from pathlib import Path
from typing import Literal

def get_project_imports(
    source_roots: list[str],
    file_path: str,
    ignore_type_checking_imports: bool,
    include_string_imports: bool,
) -> list[tuple[str, int]]: ...
def get_external_imports(
    source_roots: list[str],
    file_path: str,
    ignore_type_checking_imports: bool,
    include_string_imports: bool,
) -> list[tuple[str, int]]: ...
def get_normalized_imports(
    source_roots: list[str],
    file_path: str,
    ignore_type_checking_imports: bool,
    include_string_imports: bool,
) -> list[tuple[str, int]]: ...
def set_excluded_paths(
    project_root: str, exclude_paths: list[str], use_regex_matching: bool
) -> None: ...
def check_external_dependencies(
    project_root: str,
    source_roots: list[str],
    module_mappings: dict[str, list[str]],
    ignore_type_checking_imports: bool,
) -> tuple[dict[str, list[str]], dict[str, list[str]]]: ...
def create_dependency_report(
    project_root: str,
    source_roots: list[str],
    path: str,
    include_dependency_modules: list[str] | None,
    include_usage_modules: list[str] | None,
    skip_dependencies: bool,
    skip_usages: bool,
    ignore_type_checking_imports: bool,
    include_string_imports: bool,
) -> str: ...
def create_computation_cache_key(
    project_root: str,
    source_roots: list[str],
    action: str,
    py_interpreter_version: str,
    file_dependencies: list[str],
    env_dependencies: list[str],
    backend: str,
) -> str: ...
def check_computation_cache(
    project_root: str, cache_key: str
) -> tuple[list[tuple[int, str]], int] | None: ...
def update_computation_cache(
    project_root: str, cache_key: str, value: tuple[list[tuple[int, str]], int]
) -> None: ...
def parse_project_config(filepath: Path) -> tuple[ProjectConfig, bool]: ...
def parse_interface_members(source_roots: list[Path], path: str) -> list[str]: ...
def dump_project_config_to_toml(project_config: ProjectConfig) -> str: ...
def check(
    project_root: Path,
    project_config: ProjectConfig,
    exclude_paths: list[str],
) -> CheckDiagnostics: ...
def sync_dependency_constraints(
    project_root: Path,
    project_config: ProjectConfig,
    exclude_paths: list[str],
    prune: bool,
) -> ProjectConfig: ...
def sync_project(
    project_root: Path,
    project_config: ProjectConfig,
    exclude_paths: list[str],
    add: bool = False,
) -> str: ...

class TachCircularDependencyError(ValueError):
    dependencies: list[str]

class TachVisibilityError(ValueError):
    visibility_errors: list[tuple[str, str, list[str]]]

class ErrorInfo:
    def is_dependency_error(self) -> bool: ...
    def to_pystring(self) -> str: ...
    def is_deprecated(self) -> bool: ...

class BoundaryError:
    file_path: Path
    line_number: int
    import_mod_path: str
    error_info: ErrorInfo

class CheckDiagnostics:
    errors: list[BoundaryError]
    deprecated_warnings: list[BoundaryError]
    warnings: list[str]

class DependencyConfig:
    path: str
    deprecated: bool

class ModuleConfig:
    path: str
    depends_on: list[DependencyConfig]
    visibility: list[str]
    strict: bool
    unchecked: bool

    @staticmethod
    def new_root_config() -> ModuleConfig: ...
    def __new__(cls, path: str, strict: bool) -> ModuleConfig: ...
    def mod_path(self) -> str: ...

class InterfaceConfig:
    expose: list[str]
    # 'from' in tach.toml
    from_modules: list[str]

CacheBackend = Literal["disk"]

class CacheConfig:
    backend: CacheBackend
    file_dependencies: list[str]
    env_dependencies: list[str]

class ExternalDependencyConfig:
    exclude: list[str]

class UnusedDependencies:
    path: str
    dependencies: list[DependencyConfig]

<<<<<<< HEAD
class InterfaceRuleConfig:
    matches: list[str]
    for_modules: list[str]

class GaugeConfig:
    valid_interface_rules: list[InterfaceRuleConfig]
=======
RuleSetting = Literal["error", "warn", "off"]

class RulesConfig:
    unused_ignore_directives: RuleSetting
>>>>>>> 12062742

class ProjectConfig:
    modules: list[ModuleConfig]
    interfaces: list[InterfaceConfig]
    cache: CacheConfig
    external: ExternalDependencyConfig
    exclude: list[str]
    source_roots: list[Path]
    exact: bool
    disable_logging: bool
    ignore_type_checking_imports: bool
    include_string_imports: bool
    forbid_circular_dependencies: bool
    use_regex_matching: bool
<<<<<<< HEAD
    gauge: GaugeConfig
=======
    rules: RulesConfig
>>>>>>> 12062742

    def __new__(cls) -> ProjectConfig: ...
    def module_paths(self) -> list[str]: ...
    def utility_paths(self) -> list[str]: ...
    def model_dump_json(self) -> str: ...
    def with_modules(self, modules: list[ModuleConfig]) -> ProjectConfig: ...
    def set_modules(self, module_paths: list[str]) -> None: ...
    def mark_utilities(self, utility_paths: list[str]) -> None: ...
    def dependencies_for_module(self, module: str) -> list[DependencyConfig]: ...
    def add_dependency_to_module(
        self, module: str, dependency: DependencyConfig
    ) -> None: ...
    def compare_dependencies(
        self, other_config: ProjectConfig
    ) -> list[UnusedDependencies]: ...
    def dump_project_config_to_toml(self, project_config: ProjectConfig) -> str: ...

class TachPytestPluginHandler:
    removed_test_paths: set[str]
    all_affected_modules: set[str]
    num_removed_items: int
    tests_ran_to_completion: bool
    def __new__(
        cls,
        project_root: Path,
        project_config: ProjectConfig,
        changed_files: list[Path],
        all_affected_modules: set[Path],
    ) -> TachPytestPluginHandler: ...
    def remove_test_path(self, path: Path) -> None: ...
    def should_remove_items(self, file_path: Path) -> bool: ...<|MERGE_RESOLUTION|>--- conflicted
+++ resolved
@@ -132,19 +132,10 @@
     path: str
     dependencies: list[DependencyConfig]
 
-<<<<<<< HEAD
-class InterfaceRuleConfig:
-    matches: list[str]
-    for_modules: list[str]
-
-class GaugeConfig:
-    valid_interface_rules: list[InterfaceRuleConfig]
-=======
 RuleSetting = Literal["error", "warn", "off"]
 
 class RulesConfig:
     unused_ignore_directives: RuleSetting
->>>>>>> 12062742
 
 class ProjectConfig:
     modules: list[ModuleConfig]
@@ -159,11 +150,7 @@
     include_string_imports: bool
     forbid_circular_dependencies: bool
     use_regex_matching: bool
-<<<<<<< HEAD
-    gauge: GaugeConfig
-=======
     rules: RulesConfig
->>>>>>> 12062742
 
     def __new__(cls) -> ProjectConfig: ...
     def module_paths(self) -> list[str]: ...
