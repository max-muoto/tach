--- conflicted
+++ resolved
@@ -122,73 +122,7 @@
     file_path: String,
     ignore_type_checking_imports: bool,
     include_string_imports: bool,
-<<<<<<< HEAD
-) -> imports::Result<imports::NormalizedImports> {
-    let source_roots: Vec<PathBuf> = source_roots.iter().map(PathBuf::from).collect();
-    let file_path = PathBuf::from(file_path);
-    imports::get_normalized_imports(
-=======
 ) -> imports::Result<Vec<imports::NormalizedImport>> {
-    let source_roots: Vec<PathBuf> = source_roots.iter().map(PathBuf::from).collect();
-    let file_path = PathBuf::from(file_path);
-    Ok(imports::get_normalized_imports(
->>>>>>> 12062742
-        &source_roots,
-        &file_path,
-        ignore_type_checking_imports,
-        include_string_imports,
-<<<<<<< HEAD
-    )
-=======
-    )?
-    .imports)
->>>>>>> 12062742
-}
-
-/// Get first-party imports from file_path
-#[pyfunction]
-#[pyo3(signature = (source_roots, file_path, ignore_type_checking_imports=false, include_string_imports=false))]
-fn get_project_imports(
-    source_roots: Vec<String>,
-    file_path: String,
-    ignore_type_checking_imports: bool,
-    include_string_imports: bool,
-<<<<<<< HEAD
-) -> imports::Result<imports::NormalizedImports> {
-    let source_roots: Vec<PathBuf> = source_roots.iter().map(PathBuf::from).collect();
-    let file_path = PathBuf::from(file_path);
-    imports::get_project_imports(
-=======
-) -> imports::Result<Vec<imports::NormalizedImport>> {
-    let source_roots: Vec<PathBuf> = source_roots.iter().map(PathBuf::from).collect();
-    let file_path = PathBuf::from(file_path);
-    Ok(imports::get_project_imports(
->>>>>>> 12062742
-        &source_roots,
-        &file_path,
-        ignore_type_checking_imports,
-        include_string_imports,
-<<<<<<< HEAD
-    )
-=======
-    )?
-    .imports)
->>>>>>> 12062742
-}
-
-/// Get third-party imports from file_path
-#[pyfunction]
-#[pyo3(signature = (source_roots, file_path, ignore_type_checking_imports=false, include_string_imports=false))]
-fn get_external_imports(
-    source_roots: Vec<String>,
-    file_path: String,
-    ignore_type_checking_imports: bool,
-    include_string_imports: bool,
-<<<<<<< HEAD
-) -> imports::Result<imports::NormalizedImports> {
-=======
-) -> imports::Result<Vec<imports::NormalizedImport>> {
->>>>>>> 12062742
     let source_roots: Vec<PathBuf> = source_roots.iter().map(PathBuf::from).collect();
     let file_path = PathBuf::from(file_path);
     Ok(imports::get_normalized_imports(
@@ -197,10 +131,47 @@
         ignore_type_checking_imports,
         include_string_imports,
     )?
-<<<<<<< HEAD
-=======
+    .imports)
+}
+
+/// Get first-party imports from file_path
+#[pyfunction]
+#[pyo3(signature = (source_roots, file_path, ignore_type_checking_imports=false, include_string_imports=false))]
+fn get_project_imports(
+    source_roots: Vec<String>,
+    file_path: String,
+    ignore_type_checking_imports: bool,
+    include_string_imports: bool,
+) -> imports::Result<Vec<imports::NormalizedImport>> {
+    let source_roots: Vec<PathBuf> = source_roots.iter().map(PathBuf::from).collect();
+    let file_path = PathBuf::from(file_path);
+    Ok(imports::get_project_imports(
+        &source_roots,
+        &file_path,
+        ignore_type_checking_imports,
+        include_string_imports,
+    )?
+    .imports)
+}
+
+/// Get third-party imports from file_path
+#[pyfunction]
+#[pyo3(signature = (source_roots, file_path, ignore_type_checking_imports=false, include_string_imports=false))]
+fn get_external_imports(
+    source_roots: Vec<String>,
+    file_path: String,
+    ignore_type_checking_imports: bool,
+    include_string_imports: bool,
+) -> imports::Result<Vec<imports::NormalizedImport>> {
+    let source_roots: Vec<PathBuf> = source_roots.iter().map(PathBuf::from).collect();
+    let file_path = PathBuf::from(file_path);
+    Ok(imports::get_normalized_imports(
+        &source_roots,
+        &file_path,
+        ignore_type_checking_imports,
+        include_string_imports,
+    )?
     .imports
->>>>>>> 12062742
     .into_iter()
     .filter_map(|import| {
         imports::is_project_import(&source_roots, &import.module_path).map_or(
@@ -372,7 +343,6 @@
     m.add_class::<core::config::InterfaceConfig>()?;
     m.add_class::<core::config::RulesConfig>()?;
     m.add_class::<core::config::DependencyConfig>()?;
-    m.add_class::<core::config::InterfaceRuleConfig>()?;
     m.add_class::<check_int::CheckDiagnostics>()?;
     m.add_class::<test::TachPytestPluginHandler>()?;
     m.add_function(wrap_pyfunction_bound!(parse_project_config, m)?)?;
