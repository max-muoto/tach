modules:
- path: tach
  depends_on: []
  strict: true
- path: tach.__main__
  depends_on:
  - tach.start
  strict: true
- path: tach.cache
  depends_on:
  - tach
  - tach.filesystem
  strict: true
- path: tach.check
  depends_on:
  - tach.errors
  - tach.filesystem
  - tach.parsing
  strict: true
- path: tach.cli
  depends_on:
  - tach
  - tach.cache
  - tach.check
  - tach.colors
  - tach.constants
  - tach.core
  - tach.errors
  - tach.filesystem
  - tach.logging
  - tach.mod
  - tach.parsing
  - tach.report
  - tach.show
  - tach.sync
  - tach.test
  strict: true
- path: tach.colors
  depends_on: []
  strict: true
- path: tach.constants
  depends_on: []
  strict: true
- path: tach.core
  depends_on:
  - tach.constants
  strict: true
- path: tach.errors
  depends_on: []
  strict: true
- path: tach.filesystem
  depends_on:
  - tach.colors
  - tach.constants
  - tach.core
  - tach.errors
  - tach.hooks
  strict: true
- path: tach.filesystem.git_ops
  depends_on: []
  strict: true
- path: tach.hooks
  depends_on:
  - tach.constants
  strict: true
- path: tach.interactive
  depends_on:
  - tach.errors
  - tach.filesystem
  strict: true
- path: tach.logging
  depends_on:
  - tach
  - tach.cache
  - tach.parsing
  strict: true
- path: tach.mod
  depends_on:
  - tach.colors
  - tach.constants
  - tach.errors
  - tach.filesystem
  - tach.interactive
  - tach.parsing
  strict: true
- path: tach.parsing
  depends_on:
  - tach.core
  - tach.filesystem
  strict: true
- path: tach.report
  depends_on:
  - tach.errors
  strict: true
<<<<<<< HEAD
=======
- path: tach.show
  depends_on: []
  strict: true
>>>>>>> 7cf7cd58
- path: tach.start
  depends_on:
  - tach.cli
  strict: true
- path: tach.sync
  depends_on:
  - tach.check
  - tach.errors
  - tach.filesystem
  - tach.parsing
  strict: true
- path: tach.test
  depends_on:
  - tach.errors
  - tach.filesystem
  - tach.filesystem.git_ops
  - tach.parsing
exclude:
- .*__pycache__
- build/
- dist/
- docs/
- python/tests/
- tach.egg-info/
- venv/
source_root: python
exact: true<|MERGE_RESOLUTION|>--- conflicted
+++ resolved
@@ -92,12 +92,9 @@
   depends_on:
   - tach.errors
   strict: true
-<<<<<<< HEAD
-=======
 - path: tach.show
   depends_on: []
   strict: true
->>>>>>> 7cf7cd58
 - path: tach.start
   depends_on:
   - tach.cli
