--- conflicted
+++ resolved
@@ -14,32 +14,8 @@
     strict: true
   - path: tach.check
     depends_on:
-<<<<<<< HEAD
-      - tach.errors
-      - tach.extension
-      - tach.filesystem
-      - tach.parsing
-    strict: true
-  - path: tach.cli
-    depends_on:
-      - tach
-      - tach.cache
-      - tach.check
-      - tach.colors
-      - tach.constants
-      - tach.core
-      - tach.errors
-      - tach.extension
-      - tach.filesystem
-      - tach.logging
-      - tach.mod
-      - tach.parsing
-      - tach.report
-      - tach.show
-      - tach.sync
-      - tach.test
-=======
       - path: tach.errors
+      - path: tach.extension
       - path: tach.filesystem
       - path: tach.parsing
     strict: true
@@ -52,6 +28,7 @@
       - path: tach.constants
       - path: tach.core
       - path: tach.errors
+      - path: tach.extension
       - path: tach.filesystem
       - path: tach.logging
       - path: tach.mod
@@ -60,7 +37,6 @@
       - path: tach.show
       - path: tach.sync
       - path: tach.test
->>>>>>> d2c9630e
     strict: true
   - path: tach.colors
     depends_on: []
@@ -122,12 +98,8 @@
     strict: true
   - path: tach.report
     depends_on:
-<<<<<<< HEAD
-      - tach.errors
-      - tach.extension
-=======
       - path: tach.errors
->>>>>>> d2c9630e
+      - path: tach.extension
     strict: true
   - path: tach.show
     depends_on: []
@@ -146,18 +118,11 @@
     strict: true
   - path: tach.test
     depends_on:
-<<<<<<< HEAD
-      - tach.errors
-      - tach.extension
-      - tach.filesystem
-      - tach.filesystem.git_ops
-      - tach.parsing
-=======
       - path: tach.errors
+      - path: tach.extension
       - path: tach.filesystem
       - path: tach.filesystem.git_ops
       - path: tach.parsing
->>>>>>> d2c9630e
     strict: true
 cache:
   file_dependencies:
